from datetime import datetime, timezone, timedelta
<<<<<<< HEAD
from fastapi import APIRouter, Depends, HTTPException, Request, status
=======
from fastapi import APIRouter, Depends, HTTPException, Request
>>>>>>> 27c1eb05
from fastapi.security import OAuth2PasswordRequestForm
from sqlalchemy.ext.asyncio import AsyncSession
from slowapi import Limiter
from slowapi.util import get_remote_address
from src.services.user_service import UserService
from src.services.session_service import SessionService
from src.services.profile_service import ProfileService
from src.schemas import (
    UserCreate,
    User,
    Token,
    RefreshTokenRequest,
    RefreshTokenResponse,
    CheckEmailRequest,
    ForgotPasswordRequest,
    ResetPasswordRequest,
)
from src.dependencies import get_db, get_current_user
from src.core.security import create_access_token, create_refresh_token, verify_refresh_token
from src.core.logging import get_logger
from src.core.errors import AuthenticationError, AuthorizationError, DatabaseError, ExternalServiceError, ValidationError, SupabaseTimeoutError, SupabaseCircuitBreakerError
from src.core.supabase_client import get_resilient_supabase_client, get_resilient_supabase_admin_client
from src.core.rate_limiting import auth_limiter, LOGIN_RATE_LIMIT, REGISTER_RATE_LIMIT, REFRESH_RATE_LIMIT
import uuid
from uuid import UUID
import asyncio

logger = get_logger(__name__)

router = APIRouter()
ACCESS_TOKEN_TTL_SECONDS = 15 * 60
<<<<<<< HEAD


async def _finalize_request(result):
    if asyncio.iscoroutine(result):
        return await result

    execute = getattr(result, "execute", None)
    if callable(execute):
        exec_result = execute()
        if asyncio.iscoroutine(exec_result):
            return await exec_result
        return exec_result

    return result
=======
>>>>>>> 27c1eb05

@router.options("/login")
async def options_login(request: Request):
    logger.info(f"OPTIONS request to /login from origin: {request.headers.get('origin')}, method: {request.method}, headers: {dict(request.headers)}")
    return {}

@router.post("/login", response_model=Token)
@auth_limiter.limit(LOGIN_RATE_LIMIT)
async def login(
    request: Request,
    form_data: OAuth2PasswordRequestForm = Depends(),
    db: AsyncSession = Depends(get_db)
):
    email = form_data.username
    logger.info(f"Login attempt for user: {email}")

    try:
        # Authenticate with Supabase
        supabase = get_resilient_supabase_client()
        auth_response = await supabase.auth.sign_in_with_password({
            "email": email,
            "password": form_data.password
        })

        if not auth_response.user:
            logger.warning(f"Invalid login credentials for user: {email}")
            raise AuthenticationError("Invalid email or password")

        user_id = str(auth_response.user.id)
        logger.info(f"Supabase authentication successful for user: {email}")

    except (SupabaseTimeoutError, SupabaseCircuitBreakerError) as e:
        logger.error(f"Supabase resilience error during login for user {email}: {str(e)}")
        raise HTTPException(status_code=503, detail="Authentication service temporarily unavailable. Please try again later.")
    except ExternalServiceError as e:
        logger.error(f"Supabase service error during login for user {email}: {str(e)}")
        raise HTTPException(status_code=503, detail="Authentication service temporarily unavailable. Please try again later.")
    except AuthenticationError as e:
        logger.warning(f"Authentication failed for user {email}: {str(e)}")
        raise HTTPException(status_code=401, detail="Invalid email or password")
    except Exception as e:
        logger.error(f"Unexpected error during login for user {email}: {str(e)}")
        raise HTTPException(status_code=500, detail="An unexpected error occurred during login")

    try:
        # Ensure profile exists (for backward compatibility with existing users)
        profile = await ProfileService.get_profile_by_id(user_id, db)
        if not profile:
            logger.info(f"Profile not found for user {email}, creating one")
            # We don't have full_name from Supabase, so we'll use a default
            await ProfileService.create_profile(
                profile_id=user_id,
                full_name=email.split('@')[0],  # Use email prefix as name
                email=email,
                role="student",
                db=db
            )
            logger.info(f"Profile created for existing user: {email}")

        # Create JWT tokens
        access_token = create_access_token(data={"sub": user_id, "email": email})
        refresh_token = create_refresh_token(data={"sub": user_id, "email": email})
        expires_in = ACCESS_TOKEN_TTL_SECONDS
        expires_at = int((datetime.now(timezone.utc) + timedelta(seconds=expires_in)).timestamp() * 1000)
        logger.debug(f"JWT tokens created for user: {email}")

        # Store refresh token in session
        client_ip = request.client.host if request else None
        try:
            user_uuid = UUID(user_id)
        except ValueError:
            raise ValidationError(f"Invalid user ID format: {user_id}")
        await SessionService.create_session(
            db=db,
            user_id=user_uuid,
            refresh_token=refresh_token,
            ip_address=client_ip
        )
        logger.info(f"Session created for user: {email}")

    except DatabaseError as e:
        logger.error(f"Database error creating session for user {email}: {str(e)}")
        raise HTTPException(status_code=500, detail="Failed to create user session")
    except Exception as e:
        logger.error(f"Unexpected error creating tokens/session for user {email}: {str(e)}")
        raise HTTPException(status_code=500, detail="Failed to complete login process")

    logger.info(f"User {email} logged in successfully")
    return Token(
        access_token=access_token,
        token_type="bearer",
        refresh_token=refresh_token,
        expires_in=expires_in,
        expires_at=expires_at,
    )

@router.post("/register", response_model=Token)
@auth_limiter.limit(REGISTER_RATE_LIMIT)
async def register(
    request: Request,
    user_data: UserCreate,
    db: AsyncSession = Depends(get_db)
):
    email = user_data.email
    logger.info(f"Registration attempt for user: {email}")

    supabase = get_resilient_supabase_client()
    supabase_user_id = None
    profile_created = False
    user_created = False

    try:
        # Step 1: Create Supabase user first
        auth_response = await supabase.auth.sign_up({
            "email": email,
            "password": user_data.password
        })

        if not auth_response.user:
            logger.warning(f"Supabase registration failed for user: {email} - no user returned")
            raise ExternalServiceError("Failed to create user account with authentication service")

        supabase_user_id = str(auth_response.user.id)
        logger.info(f"Supabase user created with ID: {supabase_user_id}")

        # Step 2: Create profile in local DB with Supabase user ID
        profile = await ProfileService.create_profile(
            profile_id=supabase_user_id,
            full_name=user_data.full_name,
            email=email,
            role="student",
            db=db
        )
        profile_created = True
        logger.info(f"Profile created for user: {email}")

        # Step 3: Create user in local DB with same ID
        user = await UserService.create_user_with_id(supabase_user_id, user_data, db)
        user_created = True
        logger.info(f"Local user created for: {email}")

        # Step 4: Create access token
        access_token = create_access_token(data={"sub": supabase_user_id, "email": user.email})
        refresh_token = create_refresh_token(data={"sub": supabase_user_id, "email": user.email})
        expires_in = ACCESS_TOKEN_TTL_SECONDS
        expires_at = int((datetime.now(timezone.utc) + timedelta(seconds=expires_in)).timestamp() * 1000)

        client_ip = request.client.host if request else None
        await SessionService.create_session(
            db=db,
            user_id=UUID(supabase_user_id),
            refresh_token=refresh_token,
            ip_address=client_ip
        )

        logger.info(f"Registration successful for user: {email}")
        return Token(
            access_token=access_token,
            token_type="bearer",
            refresh_token=refresh_token,
            expires_in=expires_in,
            expires_at=expires_at,
        )

    except DatabaseError as e:
        logger.error(f"Database error during registration for user {email}: {str(e)}")
        raise HTTPException(status_code=500, detail="Failed to create user account in database")
    except (SupabaseTimeoutError, SupabaseCircuitBreakerError) as e:
        logger.error(f"Supabase resilience error during registration for user {email}: {str(e)}")
        raise HTTPException(status_code=503, detail="Authentication service temporarily unavailable. Please try again later.")
    except ExternalServiceError as e:
        logger.error(f"External service error during registration for user {email}: {str(e)}")
        raise HTTPException(status_code=503, detail="Authentication service temporarily unavailable. Please try again later.")
    except Exception as e:
        logger.error(f"Unexpected error during registration for user {email}: {str(e)}")
        raise HTTPException(status_code=500, detail="Registration failed due to an unexpected error")

    finally:
        # Comprehensive rollback logic
        if not (profile_created and user_created):
            logger.warning(f"Rolling back partial registration for user {email}")

            # Rollback: delete Supabase user if created
            if supabase_user_id:
                try:
                    admin_supabase = get_resilient_supabase_admin_client()
                    await admin_supabase.admin.delete_user(supabase_user_id)
                    logger.info(f"Rolled back Supabase user for: {email}")
                except Exception as delete_e:
                    logger.error(f"Failed to rollback Supabase user {email}: {str(delete_e)}")

            # Rollback: delete profile if created
            if profile_created:
                try:
                    await ProfileService.delete_profile(supabase_user_id, db)
                    logger.info(f"Rolled back profile for: {email}")
                except Exception as delete_e:
                    logger.error(f"Failed to rollback profile {email}: {str(delete_e)}")

            # Rollback: delete local user if created
            if user_created:
                try:
                    await UserService.delete_user(supabase_user_id, db)
                    logger.info(f"Rolled back local user for: {email}")
                except Exception as delete_e:
                    logger.error(f"Failed to rollback local user {email}: {str(delete_e)}")

@router.post("/refresh", response_model=RefreshTokenResponse)
@auth_limiter.limit(REFRESH_RATE_LIMIT)
async def refresh_token(
    request: Request,
    request_data: RefreshTokenRequest,
    db: AsyncSession = Depends(get_db)
):
    """Refresh access token using refresh token"""
    logger.info("Token refresh attempt")

    try:
        # Verify refresh token
        payload = verify_refresh_token(request_data.refresh_token)
        user_id = payload.get("sub")
        email = payload.get("email")

        if not user_id:
            logger.warning("Refresh token missing user ID")
            raise AuthenticationError("Invalid refresh token")

        logger.debug(f"Refresh token verified for user: {user_id}")

        # Check if session exists and is active
        token_hash = SessionService.hash_refresh_token(request_data.refresh_token)
        session = await SessionService.get_session_by_token_hash(db, token_hash)

        if not session:
            logger.warning(f"Session not found for refresh token hash for user {user_id}")
            raise AuthenticationError("Invalid or expired refresh token")

        logger.debug(f"Session validated for user: {user_id}")

        # Create new tokens
        access_token = create_access_token(data={"sub": user_id, "email": email})
        new_refresh_token = create_refresh_token(data={"sub": user_id, "email": email})
        logger.debug(f"New tokens generated for user: {user_id}")

        # Update session with new refresh token
        new_token_hash = SessionService.hash_refresh_token(new_refresh_token)
        session.refresh_token_hash = new_token_hash
        session.ip_address = request.client.host if request else None
        await db.commit()
        logger.debug(f"Session updated for user: {user_id}")

        # Calculate expiration times
        expires_in = 15 * 60  # 15 minutes
        expires_at = int((datetime.now(timezone.utc).timestamp() + expires_in) * 1000)

        logger.info(f"Token refresh successful for user: {user_id}")
        return RefreshTokenResponse(
            access_token=access_token,
            refresh_token=new_refresh_token,
            token_type="bearer",
            expires_in=expires_in,
            expires_at=expires_at
        )

    except AuthenticationError as e:
        logger.warning(f"Authentication error during token refresh: {str(e)}")
        raise HTTPException(status_code=401, detail="Invalid or expired refresh token")
    except DatabaseError as e:
        logger.error(f"Database error during token refresh: {str(e)}")
        raise HTTPException(status_code=500, detail="Failed to refresh token due to database error")
    except Exception as e:
        logger.error(f"Unexpected error during token refresh: {str(e)}")
        raise HTTPException(status_code=500, detail="Token refresh failed due to an unexpected error")


@router.get("/me", response_model=User)
async def read_users_me(current_user: User = Depends(get_current_user)):
    return current_user


@router.post("/check-email")
async def check_email(request: CheckEmailRequest):
    supabase = get_resilient_supabase_admin_client()

    try:
        profile_response = await _finalize_request(
            supabase.table("profiles").select("id").eq("email", request.email).execute()
        )
        exists = bool(getattr(profile_response, "data", []))
        return {"exists": exists}
    except Exception as exc:
        logger.exception("Failed to check email existence for '%s'", request.email)
        raise HTTPException(
            status_code=status.HTTP_500_INTERNAL_SERVER_ERROR,
            detail={"error": "Database error"},
        ) from exc


@router.post("/forgot-password")
async def forgot_password(request: ForgotPasswordRequest):
    admin_client = get_resilient_supabase_admin_client()
    try:
        profile_response = await _finalize_request(
            admin_client.table("profiles").select("id").eq("email", request.email).execute()
        )
        exists = bool(getattr(profile_response, "data", []))
        if not exists:
            raise HTTPException(
                status_code=status.HTTP_404_NOT_FOUND,
                detail="Email not found",
            )
    except HTTPException:
        raise
    except Exception as exc:
        logger.exception("Failed to verify email existence during forgot-password for '%s'", request.email)
        raise HTTPException(
            status_code=status.HTTP_500_INTERNAL_SERVER_ERROR,
            detail={"error": "Database error"},
        ) from exc

    supabase_client = get_resilient_supabase_client()
    try:
        await _finalize_request(
            supabase_client.auth.reset_password_for_email(request.email)
        )
        return {"message": "Password reset email sent"}
    except Exception as exc:
        logger.exception("Failed to send reset password email for '%s'", request.email)
        raise HTTPException(
            status_code=status.HTTP_500_INTERNAL_SERVER_ERROR,
            detail={"message": "Failed to send reset email"},
        ) from exc


@router.post("/reset-password")
async def reset_password(request: ResetPasswordRequest):
    supabase = get_resilient_supabase_client()

    try:
        await _finalize_request(
            supabase.auth.verify_otp(type="recovery", token=request.token)
        )
    except Exception as exc:
        raise HTTPException(
            status_code=status.HTTP_400_BAD_REQUEST,
            detail="Invalid or expired token",
        ) from exc

    try:
        await _finalize_request(
            supabase.auth.update_user({"password": request.new_password})
        )
        return {"message": "Password updated successfully"}
    except Exception as exc:
        raise HTTPException(
            status_code=status.HTTP_500_INTERNAL_SERVER_ERROR,
            detail="Failed to update password",
        ) from exc<|MERGE_RESOLUTION|>--- conflicted
+++ resolved
@@ -1,9 +1,5 @@
-from datetime import datetime, timezone, timedelta
-<<<<<<< HEAD
-from fastapi import APIRouter, Depends, HTTPException, Request, status
-=======
+from datetime import datetime, timezone
 from fastapi import APIRouter, Depends, HTTPException, Request
->>>>>>> 27c1eb05
 from fastapi.security import OAuth2PasswordRequestForm
 from sqlalchemy.ext.asyncio import AsyncSession
 from slowapi import Limiter
@@ -34,24 +30,6 @@
 logger = get_logger(__name__)
 
 router = APIRouter()
-ACCESS_TOKEN_TTL_SECONDS = 15 * 60
-<<<<<<< HEAD
-
-
-async def _finalize_request(result):
-    if asyncio.iscoroutine(result):
-        return await result
-
-    execute = getattr(result, "execute", None)
-    if callable(execute):
-        exec_result = execute()
-        if asyncio.iscoroutine(exec_result):
-            return await exec_result
-        return exec_result
-
-    return result
-=======
->>>>>>> 27c1eb05
 
 @router.options("/login")
 async def options_login(request: Request):
